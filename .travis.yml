language: node_js
node_js:
<<<<<<< HEAD
  - "8"
=======
  - "8.9"
>>>>>>> 250db0d2
  - "10"
  - "12"
install:
  - npm install
script:
  - npm test
addons:
  apt:
    packages:
      # Needed for `xmllint`.
      - libxml2-utils<|MERGE_RESOLUTION|>--- conflicted
+++ resolved
@@ -1,10 +1,6 @@
 language: node_js
 node_js:
-<<<<<<< HEAD
   - "8"
-=======
-  - "8.9"
->>>>>>> 250db0d2
   - "10"
   - "12"
 install:
