import { getTimestampFromDate } from './utils';
import { statSync } from 'fs';
import { create, XMLElement } from 'xmlbuilder';
import {
  ChangeFreqInvalidError,
  InvalidAttr,
  InvalidAttrValue,
  InvalidNewsAccessValue,
  InvalidNewsFormat,
  InvalidVideoDescription,
  InvalidVideoDuration,
  InvalidVideoFormat,
  NoURLError,
  NoConfigError,
  PriorityInvalidError,
} from './errors'
import { CHANGEFREQ, IVideoItem, SitemapItemOptions } from './types';

function safeDuration (duration: number): number {
  if (duration < 0 || duration > 28800) {
    throw new InvalidVideoDuration()
  }

  return duration
}

const allowDeny = /^allow|deny$/
const validators: {[index: string]: RegExp} = {
  'price:currency': /^[A-Z]{3}$/,
  'price:type': /^rent|purchase|RENT|PURCHASE$/,
  'price:resolution': /^HD|hd|sd|SD$/,
  'platform:relationship': allowDeny,
  'restriction:relationship': allowDeny
}
// eslint-disable-next-line
interface IStringObj { [index: string]: any }
function attrBuilder (conf: IStringObj, keys: string | string[]): object {
  if (typeof keys === 'string') {
    keys = [keys]
  }

  const iv: IStringObj = {}
  return keys.reduce((attrs, key): IStringObj => {
    // eslint-disable-next-line
    if (conf[key] !== undefined) {
      let keyAr = key.split(':')
      if (keyAr.length !== 2) {
        throw new InvalidAttr(key)
      }

      // eslint-disable-next-line
      if (validators[key] && !validators[key].test(conf[key])) {
        throw new InvalidAttrValue(key, conf[key], validators[key])
      }
      attrs[keyAr[1]] = conf[key]
    }

    return attrs
  }, iv)
}

/**
 * Item in sitemap
 */
<<<<<<< HEAD
export class SitemapItem {
  conf: SitemapItemOptions;
=======
class SitemapItem {
>>>>>>> 2a7023bc
  loc: SitemapItemOptions["url"];
  lastmod: SitemapItemOptions["lastmod"];
  changefreq: SitemapItemOptions["changefreq"];
  priority: SitemapItemOptions["priority"];
  news?: SitemapItemOptions["news"];
  img?: SitemapItemOptions["img"];
  links?: SitemapItemOptions["links"];
  expires?: SitemapItemOptions["expires"];
  androidLink?: SitemapItemOptions["androidLink"];
  mobile?: SitemapItemOptions["mobile"];
  video?: SitemapItemOptions["video"];
  ampLink?: SitemapItemOptions["ampLink"];
  root: XMLElement;
  url: XMLElement;

  constructor (public conf: SitemapItemOptions) {
    if (!conf) {
      throw new NoConfigError()
    }
    const {
      url:loc,
      safe: isSafeUrl,
      lastmodfile,
      lastmod,
      lastmodrealtime,
      lastmodISO,
      changefreq,
      priority
    } = conf

    if (!loc) {
      throw new NoURLError()
    }

    // URL of the page
    this.loc = loc

    // If given a file to use for last modified date
    if (lastmodfile) {
      const { mtime } = statSync(lastmodfile)

      this.lastmod = getTimestampFromDate(new Date(mtime), lastmodrealtime)

      // The date of last modification (YYYY-MM-DD)
    } else if (lastmod) {
      // append the timezone offset so that dates are treated as local time.
      // Otherwise the Unit tests fail sometimes.
      let timezoneOffset = 'UTC-' + (new Date().getTimezoneOffset() / 60) + '00'
      timezoneOffset = timezoneOffset.replace('--', '-')
      this.lastmod = getTimestampFromDate(
        new Date(lastmod + ' ' + timezoneOffset),
        lastmodrealtime
      )
    } else if (lastmodISO) {
      this.lastmod = lastmodISO
    }

    // How frequently the page is likely to change
    // due to this field is optional no default value is set
    // please see: https://www.sitemaps.org/protocol.html
    this.changefreq = changefreq
    if (!isSafeUrl && changefreq) {
      if (CHANGEFREQ.indexOf(changefreq) === -1) {
        throw new ChangeFreqInvalidError()
      }
    }

    // The priority of this URL relative to other URLs
    // due to this field is optional no default value is set
    // please see: https://www.sitemaps.org/protocol.html
    this.priority = priority
    if (!isSafeUrl && priority) {
      if (!(priority >= 0.0 && priority <= 1.0) || typeof priority !== 'number') {
        throw new PriorityInvalidError()
      }
    }

    this.news = conf.news
    this.img = conf.img
    this.links = conf.links
    this.expires = conf.expires
    this.androidLink = conf.androidLink
    this.mobile = conf.mobile
    this.video = conf.video
    this.ampLink = conf.ampLink
    this.root = conf.root || create('root')
    this.url = this.root.element('url')
  }

  /**
   *  Create sitemap xml
   *  @return {String}
   */
  toXML (): string {
    return this.toString()
  }

  buildVideoElement (video: IVideoItem): void {
    const videoxml = this.url.element('video:video')
    if (typeof (video) !== 'object' || !video.thumbnail_loc || !video.title || !video.description) {
      // has to be an object and include required categories https://support.google.com/webmasters/answer/80471?hl=en&ref_topic=4581190
      throw new InvalidVideoFormat()
    }

    if (video.description.length > 2048) {
      throw new InvalidVideoDescription()
    }

    videoxml.element('video:thumbnail_loc', video.thumbnail_loc)
    videoxml.element('video:title').cdata(video.title)
    videoxml.element('video:description').cdata(video.description)
    if (video.content_loc) {
      videoxml.element('video:content_loc', video.content_loc)
    }
    if (video.player_loc) {
      videoxml.element('video:player_loc', attrBuilder(video, 'player_loc:autoplay'), video.player_loc)
    }
    if (video.duration) {
      videoxml.element('video:duration', safeDuration(video.duration))
    }
    if (video.expiration_date) {
      videoxml.element('video:expiration_date', video.expiration_date)
    }
    if (video.rating) {
      videoxml.element('video:rating', video.rating)
    }
    if (video.view_count) {
      videoxml.element('video:view_count', video.view_count)
    }
    if (video.publication_date) {
      videoxml.element('video:publication_date', video.publication_date)
    }
    if (video.family_friendly) {
      videoxml.element('video:family_friendly', video.family_friendly)
    }
    if (video.tag) {
      if (!Array.isArray(video.tag)) {
        videoxml.element('video:tag', video.tag)
      } else {
        for (const tag of video.tag) {
          videoxml.element('video:tag', tag)
        }
      }
    }
    if (video.category) {
      videoxml.element('video:category', video.category)
    }
    if (video.restriction) {
      videoxml.element(
        'video:restriction',
        attrBuilder(video, 'restriction:relationship'),
        video.restriction
      )
    }
    if (video.gallery_loc) {
      videoxml.element(
        'video:gallery_loc',
        {title: video['gallery_loc:title']},
        video.gallery_loc
      )
    }
    if (video.price) {
      videoxml.element(
        'video:price',
        attrBuilder(video, ['price:resolution', 'price:currency', 'price:type']),
        video.price
      )
    }
    if (video.requires_subscription) {
      videoxml.element('video:requires_subscription', video.requires_subscription)
    }
    if (video.uploader) {
      videoxml.element('video:uploader', video.uploader)
    }
    if (video.platform) {
      videoxml.element(
        'video:platform',
        attrBuilder(video, 'platform:relationship'),
        video.platform
      )
    }
    if (video.live) {
      videoxml.element('video:live', video.live)
    }
  }

  buildXML (): XMLElement {
    this.url.children = []
    // @ts-ignore
    this.url.attribs = {}
    // xml property
    const props = ['loc', 'lastmod', 'changefreq', 'priority', 'img', 'video', 'links', 'expires', 'androidLink', 'mobile', 'news', 'ampLink'];
    // property array size (for loop)
    let ps = 0
    // current property name (for loop)
    let p

    while (ps < props.length) {
      p = props[ps]
      ps++

      if (this.img && p === 'img') {
        // Image handling
        if (!Array.isArray(this.img)) {
          // make it an array
          this.img = [this.img]
        }
        this.img.forEach((image): void => {
          const xmlObj: {[index: string]: string|{'#cdata': string}} = {}
          if (typeof (image) !== 'object') {
            // it’s a string
            // make it an object
            image = {url: image}
          }

          xmlObj['image:loc'] = image.url

          if (image.caption) {
            xmlObj['image:caption'] = {'#cdata': image.caption}
          }
          if (image.geoLocation) {
            xmlObj['image:geo_location'] = image.geoLocation
          }
          if (image.title) {
            xmlObj['image:title'] = {'#cdata': image.title}
          }
          if (image.license) {
            xmlObj['image:license'] = image.license
          }

          this.url.element({'image:image': xmlObj})
        })
      } else if (this.video && p === 'video') {
        // Image handling
        if (!Array.isArray(this.video)) {
          // make it an array
          this.video = [this.video]
        }
        this.video.forEach(this.buildVideoElement, this)
      } else if (this.links && p === 'links') {
        this.links.forEach((link): void => {
          this.url.element({'xhtml:link': {
            '@rel': 'alternate',
            '@hreflang': link.lang,
            '@href': link.url
          }})
        })
      } else if (this.expires && p === 'expires') {
        this.url.element('expires', new Date(this.expires).toISOString())
      } else if (this.androidLink && p === 'androidLink') {
        this.url.element('xhtml:link', {rel: 'alternate', href: this.androidLink})
      } else if (this.mobile && p === 'mobile') {
        const mobileitem = this.url.element('mobile:mobile')
        if (typeof this.mobile === 'string') {
          mobileitem.att('type', this.mobile)
        }
      } else if (this.priority !== undefined && p === 'priority') {
        if (this.conf.fullPrecisionPriority) {
          this.url.element(p, this.priority + '')
        } else {
          this.url.element(p, parseFloat(this.priority + '').toFixed(1))
        }
      } else if (this.ampLink && p === 'ampLink') {
        this.url.element('xhtml:link', { rel: 'amphtml', href: this.ampLink })
      } else if (this.news && p === 'news') {
        let newsitem = this.url.element('news:news')

        if (!this.news.publication ||
            !this.news.publication.name ||
            !this.news.publication.language ||
            !this.news.publication_date ||
            !this.news.title
        ) {
          throw new InvalidNewsFormat()
        }

        if (this.news.publication) {
          let publication = newsitem.element('news:publication')
          if (this.news.publication.name) {
            publication.element('news:name').cdata(this.news.publication.name)
          }
          if (this.news.publication.language) {
            publication.element('news:language', this.news.publication.language)
          }
        }

        if (this.news.access) {
          if (
            this.news.access !== 'Registration' &&
            this.news.access !== 'Subscription'
          ) {
            throw new InvalidNewsAccessValue()
          }
          newsitem.element('news:access', this.news.access)
        }

        if (this.news.genres) {
          newsitem.element('news:genres', this.news.genres)
        }

        newsitem.element('news:publication_date', this.news.publication_date)
        newsitem.element('news:title').cdata(this.news.title)

        if (this.news.keywords) {
          newsitem.element('news:keywords', this.news.keywords)
        }

        if (this.news.stock_tickers) {
          newsitem.element('news:stock_tickers', this.news.stock_tickers)
        }
      } else if (this.loc && p === 'loc' && this.conf.cdata) {
        this.url.element({
          loc: {
            '#raw': this.loc
          }
        })
      } else if (this.loc && p === 'loc') {
        this.url.element(p, this.loc)
      } else if (this.changefreq && p === 'changefreq') {
        this.url.element(p, this.changefreq)
      } else if (this.lastmod && p === 'lastmod') {
        this.url.element(p, this.lastmod)
      }
    }

    return this.url
  }

  /**
   *  Alias for toXML()
   *  @return {String}
   */
  toString (): string {
    return this.buildXML().toString()
  }
}<|MERGE_RESOLUTION|>--- conflicted
+++ resolved
@@ -62,12 +62,7 @@
 /**
  * Item in sitemap
  */
-<<<<<<< HEAD
 export class SitemapItem {
-  conf: SitemapItemOptions;
-=======
-class SitemapItem {
->>>>>>> 2a7023bc
   loc: SitemapItemOptions["url"];
   lastmod: SitemapItemOptions["lastmod"];
   changefreq: SitemapItemOptions["changefreq"];
