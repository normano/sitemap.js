--- conflicted
+++ resolved
@@ -66,14 +66,10 @@
   return allowDeny.test(ad);
 }
 
-<<<<<<< HEAD
+/**
+ * https://support.google.com/webmasters/answer/74288?hl=en&ref_topic=4581190
+ */
 export interface SitemapNewsItem {
-=======
-/**
- * https://support.google.com/webmasters/answer/74288?hl=en&ref_topic=4581190
- */
-export interface NewsItem {
->>>>>>> fd67c4ec
   access?: 'Registration' | 'Subscription';
   publication: {
     name: string;
@@ -139,15 +135,11 @@
   license?: string;
 }
 
-<<<<<<< HEAD
 interface SitemapVideoItemBase {
-=======
-interface VideoItemBase {
   /**
    * A URL pointing to the video thumbnail image file
    * @example "https://rtv3-img-roosterteeth.akamaized.net/store/0e841100-289b-4184-ae30-b6a16736960a.jpg/sm/thumb3.jpg"
    */
->>>>>>> fd67c4ec
   thumbnail_loc: string;
   /**
    * The title of the video
@@ -252,19 +244,15 @@
 export type PriceType = 'rent' | 'purchase' | 'RENT' | 'PURCHASE';
 export type Resolution = 'HD' | 'hd' | 'sd' | 'SD';
 
-<<<<<<< HEAD
+/**
+ * Sitemap video. <https://support.google.com/webmasters/answer/80471?hl=en&ref_topic=4581190>
+ */
 export interface SitemapVideoItem extends SitemapVideoItemBase {
-=======
-/**
- * Sitemap video. <https://support.google.com/webmasters/answer/80471?hl=en&ref_topic=4581190>
- */
-export interface VideoItem extends VideoItemBase {
   /**
    * An arbitrary string tag describing the video. Tags are generally very short descriptions of key concepts associated
    * with a video or piece of content.
    * @example ['Baking']
    */
->>>>>>> fd67c4ec
   tag: string[];
   /**
    * The rating of the video. Supported values are float numbers.
@@ -283,19 +271,15 @@
   live?: EnumYesNo;
 }
 
-<<<<<<< HEAD
+/**
+ * Sitemap video. <https://support.google.com/webmasters/answer/80471?hl=en&ref_topic=4581190>
+ */
 export interface SitemapVideoItemLoose extends SitemapVideoItemBase {
-=======
-/**
- * Sitemap video. <https://support.google.com/webmasters/answer/80471?hl=en&ref_topic=4581190>
- */
-export interface VideoItemLoose extends VideoItemBase {
   /**
    * An arbitrary string tag describing the video. Tags are generally very short descriptions of key concepts associated
    * with a video or piece of content.
    * @example ['Baking']
    */
->>>>>>> fd67c4ec
   tag?: string | string[];
   /**
    * The rating of the video. Supported values are float numbers.
@@ -310,17 +294,13 @@
   live?: EnumYesNo | boolean;
 }
 
-<<<<<<< HEAD
+/**
+ * https://support.google.com/webmasters/answer/189077
+ */
 export interface SitemapLinkItem {
-=======
-/**
- * https://support.google.com/webmasters/answer/189077
- */
-export interface LinkItem {
   /**
    * @example 'en'
    */
->>>>>>> fd67c4ec
   lang: string;
   url: string;
 }
@@ -437,5 +417,4 @@
   'mobile:mobile' = 'mobile:mobile',
   'xhtml:link' = 'xhtml:link',
   'expires' = 'expires',
-}
-ValidTagNames.url;+}