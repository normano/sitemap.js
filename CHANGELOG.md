<<<<<<< HEAD
# next
## breaking changes
  - limit exports the default object of sitemap is very minimal now
  - Sitemap constructor now uses a object for its constructor
  - Sitemap no longer accepts a single string for its url
=======
# 3.2.2
  - revert https everywhere added in 3.2.0. xmlns is not url.
  - adds alias for lastmod in the form of lastmodiso
  - fixes bug in lastmod option for buildSitemapIndex where option would be overwritten if a lastmod option was provided with a single url
  - fixes #201, fixes #203
# 3.2.1
  - no really fixes ts errors for real this time
  - fixes #193 in PR #198
>>>>>>> 2a7023bc
# 3.2.0
  - fixes #192, fixes #193 typescript errors
  - correct types on player:loc and restriction:relationship types
  - use https urls in xmlns
# 3.1.0
 - fixes #187, #188 typescript errors
 - adds support for full precision priority #176
# 3.0.0
 - Converted project to typescript
 - properly encode URLs #179
 - updated core dependency
## breaking changes
 This will likely not break anyone's code but we're bumping to be safe
 - root domain URLs are now suffixed with / (eg. https://www.ya.ru -> https://www.ya.ru/) This is a side-effect of properly encoding passed in URLs
<|MERGE_RESOLUTION|>--- conflicted
+++ resolved
@@ -1,10 +1,8 @@
-<<<<<<< HEAD
 # next
 ## breaking changes
   - limit exports the default object of sitemap is very minimal now
   - Sitemap constructor now uses a object for its constructor
   - Sitemap no longer accepts a single string for its url
-=======
 # 3.2.2
   - revert https everywhere added in 3.2.0. xmlns is not url.
   - adds alias for lastmod in the form of lastmodiso
@@ -13,7 +11,6 @@
 # 3.2.1
   - no really fixes ts errors for real this time
   - fixes #193 in PR #198
->>>>>>> 2a7023bc
 # 3.2.0
   - fixes #192, fixes #193 typescript errors
   - correct types on player:loc and restriction:relationship types
