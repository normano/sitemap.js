--- conflicted
+++ resolved
@@ -5,28 +5,11 @@
  * MIT Licensed
  */
 /* eslint-env jest */
-<<<<<<< HEAD
-import 'babel-polyfill'
-jest.mock('../lib/sitemap-item')
+import 'babel-polyfill';
+jest.mock('../lib/sitemap-item');
 
 describe.skip('sitemap', () => {
-  let sm
-=======
-import 'babel-polyfill';
-
-import {
-  Sitemap,
-  createSitemap,
-  EnumChangefreq,
-  EnumYesNo,
-  ISitemapItemOptionsLoose,
-} from '../index';
-import * as testUtil from './util';
-jest.mock('../lib/sitemap-item');
-
-describe('sitemap', () => {
   let sm;
->>>>>>> 2e09edc6
   beforeEach(() => {
     sm = createSitemap({ urls: ['https://example.com'] });
   });
@@ -98,282 +81,6 @@
     });
   });
 
-<<<<<<< HEAD
-=======
-  describe('normalizeURL', () => {
-    it('turns strings into full urls', () => {
-      expect(Sitemap.normalizeURL('http://example.com')).toHaveProperty(
-        'url',
-        'http://example.com/'
-      );
-    });
-
-    it('prepends paths with the provided hostname', () => {
-      expect(Sitemap.normalizeURL('/', 'http://example.com')).toHaveProperty(
-        'url',
-        'http://example.com/'
-      );
-    });
-
-    it('turns img prop provided as string into array of object', () => {
-      const url = {
-        url: 'http://example.com',
-        img: 'http://example.com/img',
-      };
-      expect(Sitemap.normalizeURL(url).img[0]).toHaveProperty(
-        'url',
-        'http://example.com/img'
-      );
-    });
-
-    it('turns img prop provided as object into array of object', () => {
-      const url = {
-        url: 'http://example.com',
-        img: { url: 'http://example.com/img', title: 'some thing' },
-      };
-      expect(Sitemap.normalizeURL(url).img[0]).toHaveProperty(
-        'url',
-        'http://example.com/img'
-      );
-
-      expect(Sitemap.normalizeURL(url).img[0]).toHaveProperty(
-        'title',
-        'some thing'
-      );
-    });
-
-    it('turns img prop provided as array of strings into array of object', () => {
-      const url = {
-        url: 'http://example.com',
-        img: ['http://example.com/img', '/img2'],
-      };
-      expect(
-        Sitemap.normalizeURL(url, 'http://example.com/').img[0]
-      ).toHaveProperty('url', 'http://example.com/img');
-
-      expect(
-        Sitemap.normalizeURL(url, 'http://example.com/').img[1]
-      ).toHaveProperty('url', 'http://example.com/img2');
-    });
-
-    it('handles a valid img prop without transformation', () => {
-      const url = {
-        url: 'http://example.com',
-        img: [
-          {
-            url: 'http://test.com/img2.jpg',
-            caption: 'Another image',
-            title: 'The Title of Image Two',
-            geoLocation: 'London, United Kingdom',
-            license: 'https://creativecommons.org/licenses/by/4.0/',
-          },
-        ],
-      };
-      const normal = Sitemap.normalizeURL(url, 'http://example.com/').img[0];
-      expect(normal).toHaveProperty('url', 'http://test.com/img2.jpg');
-      expect(normal).toHaveProperty('caption', 'Another image');
-      expect(normal).toHaveProperty('title', 'The Title of Image Two');
-      expect(normal).toHaveProperty('geoLocation', 'London, United Kingdom');
-      expect(normal).toHaveProperty(
-        'license',
-        'https://creativecommons.org/licenses/by/4.0/'
-      );
-    });
-
-    it('ensures img is always an array', () => {
-      const url = {
-        url: 'http://example.com',
-      };
-      expect(Array.isArray(Sitemap.normalizeURL(url).img)).toBeTruthy();
-    });
-
-    it('ensures links is always an array', () => {
-      expect(
-        Array.isArray(Sitemap.normalizeURL('http://example.com').links)
-      ).toBeTruthy();
-    });
-
-    it('prepends provided hostname to links', () => {
-      const url = {
-        url: 'http://example.com',
-        links: [{ url: '/lang', lang: 'en-us' }],
-      };
-      expect(
-        Sitemap.normalizeURL(url, 'http://example.com').links[0]
-      ).toHaveProperty('url', 'http://example.com/lang');
-    });
-
-    describe('video', () => {
-      it('is ensured to be an array', () => {
-        expect(
-          Array.isArray(Sitemap.normalizeURL('http://example.com').video)
-        ).toBeTruthy();
-        const url = {
-          url: 'http://example.com',
-          video: { thumbnail_loc: 'foo', title: '', description: '' },
-        };
-        expect(Sitemap.normalizeURL(url).video[0]).toHaveProperty(
-          'thumbnail_loc',
-          'foo'
-        );
-      });
-
-      it('turns boolean-like props into yes/no', () => {
-        const url = {
-          url: 'http://example.com',
-          video: [
-            {
-              thumbnail_loc: 'foo',
-              title: '',
-              description: '',
-              family_friendly: false,
-              live: false,
-              requires_subscription: false,
-            },
-            {
-              thumbnail_loc: 'foo',
-              title: '',
-              description: '',
-              family_friendly: true,
-              live: true,
-              requires_subscription: true,
-            },
-            {
-              thumbnail_loc: 'foo',
-              title: '',
-              description: '',
-              family_friendly: EnumYesNo.yes,
-              live: EnumYesNo.yes,
-              requires_subscription: EnumYesNo.yes,
-            },
-            {
-              thumbnail_loc: 'foo',
-              title: '',
-              description: '',
-              family_friendly: EnumYesNo.no,
-              live: EnumYesNo.no,
-              requires_subscription: EnumYesNo.no,
-            },
-          ],
-        };
-        const smv = Sitemap.normalizeURL(url).video;
-        expect(smv[0]).toHaveProperty('family_friendly', 'no');
-        expect(smv[0]).toHaveProperty('live', 'no');
-        expect(smv[0]).toHaveProperty('requires_subscription', 'no');
-        expect(smv[1]).toHaveProperty('family_friendly', 'yes');
-        expect(smv[1]).toHaveProperty('live', 'yes');
-        expect(smv[1]).toHaveProperty('requires_subscription', 'yes');
-        expect(smv[2]).toHaveProperty('family_friendly', 'yes');
-        expect(smv[2]).toHaveProperty('live', 'yes');
-        expect(smv[2]).toHaveProperty('requires_subscription', 'yes');
-        expect(smv[3]).toHaveProperty('family_friendly', 'no');
-        expect(smv[3]).toHaveProperty('live', 'no');
-        expect(smv[3]).toHaveProperty('requires_subscription', 'no');
-      });
-
-      it('ensures tag is always an array', () => {
-        let url: ISitemapItemOptionsLoose = {
-          url: 'http://example.com',
-          video: { thumbnail_loc: 'foo', title: '', description: '' },
-        };
-        expect(Sitemap.normalizeURL(url).video[0]).toHaveProperty('tag', []);
-        url = {
-          url: 'http://example.com',
-          video: [
-            {
-              thumbnail_loc: 'foo',
-              title: '',
-              description: '',
-              tag: 'fizz',
-            },
-            {
-              thumbnail_loc: 'foo',
-              title: '',
-              description: '',
-              tag: ['bazz'],
-            },
-          ],
-        };
-
-        expect(Sitemap.normalizeURL(url).video[0]).toHaveProperty('tag', [
-          'fizz',
-        ]);
-
-        expect(Sitemap.normalizeURL(url).video[1]).toHaveProperty('tag', [
-          'bazz',
-        ]);
-      });
-
-      it('ensures rating is always a number', () => {
-        const url = {
-          url: 'http://example.com',
-          video: [
-            {
-              thumbnail_loc: 'foo',
-              title: '',
-              description: '',
-              rating: '5',
-            },
-            {
-              thumbnail_loc: 'foo',
-              title: '',
-              description: '',
-              rating: 4,
-            },
-          ],
-        };
-        expect(Sitemap.normalizeURL(url).video[0]).toHaveProperty('rating', 5);
-        expect(Sitemap.normalizeURL(url).video[1]).toHaveProperty('rating', 4);
-      });
-    });
-
-    describe('lastmod', () => {
-      it('treats legacy ISO option like lastmod', () => {
-        expect(
-          Sitemap.normalizeURL({
-            url: 'http://example.com',
-            lastmodISO: '2019-01-01',
-          })
-        ).toHaveProperty('lastmod', '2019-01-01T00:00:00.000Z');
-      });
-
-      it('turns all last mod strings into ISO timestamps', () => {
-        expect(
-          Sitemap.normalizeURL({
-            url: 'http://example.com',
-            lastmod: '2019-01-01',
-          })
-        ).toHaveProperty('lastmod', '2019-01-01T00:00:00.000Z');
-
-        expect(
-          Sitemap.normalizeURL({
-            url: 'http://example.com',
-            lastmod: '2019-01-01T00:00:00.000Z',
-          })
-        ).toHaveProperty('lastmod', '2019-01-01T00:00:00.000Z');
-      });
-
-      it('supports reading off file mtime', () => {
-        const { cacheFile, stat } = testUtil.createCache();
-
-        const dt = new Date(stat.mtime);
-        const lastmod = dt.toISOString();
-
-        const smcfg = Sitemap.normalizeURL({
-          url: 'http://example.com',
-          lastmodfile: cacheFile,
-          changefreq: EnumChangefreq.ALWAYS,
-          priority: 0.9,
-        });
-
-        testUtil.unlinkCache();
-
-        expect(smcfg).toHaveProperty('lastmod', lastmod);
-      });
-    });
-  });
-
->>>>>>> 2e09edc6
   describe('add', () => {
     it('accepts url strings', () => {
       const url = '/some_page';
