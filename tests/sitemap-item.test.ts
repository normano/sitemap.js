/* eslint-disable @typescript-eslint/camelcase */
/* eslint-env jest */
import {
  EnumChangefreq,
  EnumYesNo,
  EnumAllowDeny,
  SitemapItemOptions,
<<<<<<< HEAD
} from '../index'

describe.skip('sitemapItem', () => {
  let xmlLoc: string
  let xmlPriority: string
  let itemTemplate: SitemapItemOptions
=======
} from '../index';

describe('sitemapItem', () => {
  let xmlLoc: string;
  let xmlPriority: string;
  let itemTemplate: SitemapItemOptions;
>>>>>>> 2e09edc6
  beforeEach(() => {
    itemTemplate = { url: '', video: [], img: [], links: [] };
    xmlLoc = '<loc>http://ya.ru/</loc>';
    xmlPriority = '<priority>0.9</priority>';
  });

  it('default values && escape', () => {
    const url = 'http://ya.ru/view?widget=3&count>2';
    const smi = new SitemapItem({ ...itemTemplate, url });

    expect(smi.toString()).toBe(
      '<url>' +
        '<loc>http://ya.ru/view?widget=3&amp;count&gt;2</loc>' +
        '</url>'
    );
  });

  it('properly handles url fragments', () => {
    const url = 'http://ya.ru/#!/home';
    const smi = new SitemapItem({ ...itemTemplate, url: url });

    expect(smi.toString()).toBe(
      '<url>' + '<loc>http://ya.ru/#!/home</loc>' + '</url>'
    );
  });

  it('allows for full precision priority', () => {
    const url = 'http://ya.ru/';
    const smi = new SitemapItem({
      ...itemTemplate,
      url: url,
      changefreq: EnumChangefreq.ALWAYS,
      priority: 0.99934,
      fullPrecisionPriority: true,
    });

    expect(smi.toString()).toBe(
      '<url>' +
        xmlLoc +
        '<changefreq>always</changefreq>' +
        '<priority>0.99934</priority>' +
        '</url>'
    );
  });

  it('full options', () => {
    const url = 'http://ya.ru/';
    const smi = new SitemapItem({
      ...itemTemplate,
      url: url,
      img: [{ url: 'http://urlTest.com?foo&bar' }],
      lastmod: '2011-06-27T00:00:00.000Z',
      changefreq: EnumChangefreq.ALWAYS,
      priority: 0.9,
    });

    expect(smi.toString()).toBe(
      '<url>' +
        xmlLoc +
        '<lastmod>2011-06-27T00:00:00.000Z</lastmod>' +
        '<changefreq>always</changefreq>' +
        xmlPriority +
        '<image:image>' +
        '<image:loc>' +
        'http://urlTest.com?foo&amp;bar' +
        '</image:loc>' +
        '</image:image>' +
        '</url>'
    );
  });

  it('lastmodISO', () => {
    const url = 'http://ya.ru/';
    const smi = new SitemapItem({
      ...itemTemplate,
      url: url,
      lastmod: '2011-06-27T00:00:00.000Z',
      changefreq: EnumChangefreq.ALWAYS,
      priority: 0.9,
    });

    expect(smi.toString()).toBe(
      '<url>' +
        xmlLoc +
        '<lastmod>2011-06-27T00:00:00.000Z</lastmod>' +
        '<changefreq>always</changefreq>' +
        xmlPriority +
        '</url>'
    );
  });

  it('toXML', () => {
    const url = 'http://ya.ru/';
    const smi = new SitemapItem({
      ...itemTemplate,
      url: url,
      img: [{ url: 'http://urlTest.com' }],
      lastmod: '2011-06-27T00:00:00.000Z',
      changefreq: EnumChangefreq.ALWAYS,
      priority: 0.9,
    });

    expect(smi.toString()).toBe(
      '<url>' +
        xmlLoc +
        '<lastmod>2011-06-27T00:00:00.000Z</lastmod>' +
        '<changefreq>always</changefreq>' +
        xmlPriority +
        '<image:image>' +
        '<image:loc>' +
        'http://urlTest.com' +
        '</image:loc>' +
        '</image:image>' +
        '</url>'
    );
  });

  describe('buildVideoElement', () => {
    it('creates a <video:video /> element', () => {
      const smap = new SitemapItem({
        ...itemTemplate,
        url: 'https://example.com',
      });
      smap.buildVideoElement({
        id: 'http://example.com/url',
        title: '2018:E6 - GoldenEye: Source',
        description:
          'We play gun game in GoldenEye: Source with a good friend of ours. His name is Gruchy. Dan Gruchy. & > < \' "',
        player_loc:
          'https://roosterteeth.com/embed/rouletsplay-2018-goldeneye-source?foo&bar',
        'player_loc:autoplay': 'ap=1&foo',
        thumbnail_loc:
          'https://rtv3-img-roosterteeth.akamaized.net/store/0e841100-289b-4184-ae30-b6a16736960a.jpg/sm/thumb3.jpg?foo&bar',
        duration: 1208,
        publication_date: '2018-04-27T17:00:00.000Z',
        requires_subscription: EnumYesNo.yes,
        tag: ['fruit', 'flies'],
      });

      smap.buildVideoElement({
        title:
          '2018:E90 - Minecraft - Episode 310 - Chomping List & > < \' " foo',
        description:
          "Now that the gang's a bit more settled into Achievement Cove, it's time for a competition. Whoever collects the most unique food items by the end of the episode wins. The winner may even receive a certain golden tower.",
        player_loc:
          'https://roosterteeth.com/embed/let-s-play-2018-minecraft-episode-310',
        thumbnail_loc:
          'https://rtv3-img-roosterteeth.akamaized.net/store/f255cd83-3d69-4ee8-959a-ac01817fa204.jpg/sm/thumblpchompinglistv2.jpg',
        duration: 3070,
        publication_date: '2018-04-27T14:00:00.000Z',
        requires_subscription: EnumYesNo.no,
        price: '1.99',
        'price:type': 'rent&\'"><',
        'price:currency': 'USD&\'"><',
        'price:resolution': 'HD & \' " < >',
        platform: 'tv&\'"><',
        'platform:relationship': EnumAllowDeny.ALLOW,
        restriction: 'IE GB US CA&\'"><',
        'restriction:relationship': 'deny',
        uploader: 'GrillyMcGrillerson&\'"><',
        category: 'Baking&\'"><',
        live: EnumYesNo.no,
        expiration_date: '2012-07-16T19:20:30+08:00',
        rating: 2.5,
        view_count: 1000,
        family_friendly: EnumYesNo.no,
        tag: ['steak&\'"><'],
        gallery_loc: 'https://roosterteeth.com/series/awhu&\'"><',
        'gallery_loc:title': 'awhu series page&\'"><',
      });

      expect(smap.url.toString()).toBe(
        '<url><' +
          'video:video><video:thumbnail_loc>https://rtv3-img-roosterteeth.akamaized.net/store/0e841100-289b-4184-ae30-b6a16736960a.jpg/sm/thumb3.jpg?foo&amp;bar</video:thumbnail_loc>' +
          '<video:title>2018:E6 - GoldenEye: Source</video:title>' +
          '<video:description>We play gun game in GoldenEye: Source with a good friend of ours. His name is Gruchy. Dan Gruchy. &amp; &gt; &lt; \' "</video:description>' +
          '<video:player_loc autoplay="ap=1&amp;foo">https://roosterteeth.com/embed/rouletsplay-2018-goldeneye-source?foo&amp;bar</video:player_loc>' +
          '<video:duration>1208</video:duration>' +
          '<video:publication_date>2018-04-27T17:00:00.000Z</video:publication_date>' +
          '<video:tag>fruit</video:tag><video:tag>flies</video:tag>' +
          '<video:requires_subscription>yes</video:requires_subscription>' +
          '<video:id type="url">http://example.com/url</video:id>' +
          '</video:video>' +
          '<video:video><video:thumbnail_loc>https://rtv3-img-roosterteeth.akamaized.net/store/f255cd83-3d69-4ee8-959a-ac01817fa204.jpg/sm/thumblpchompinglistv2.jpg</video:thumbnail_loc>' +
          '<video:title>2018:E90 - Minecraft - Episode 310 - Chomping List &amp; &gt; &lt; \' " foo</video:title>' +
          "<video:description>Now that the gang's a bit more settled into Achievement Cove, it's time for a competition. Whoever collects the most unique food items by the end of the episode wins. The winner may even receive a certain golden tower.</video:description>" +
          '<video:player_loc>https://roosterteeth.com/embed/let-s-play-2018-minecraft-episode-310</video:player_loc>' +
          '<video:duration>3070</video:duration>' +
          '<video:expiration_date>2012-07-16T19:20:30+08:00</video:expiration_date>' +
          '<video:rating>2.5</video:rating>' +
          '<video:view_count>1000</video:view_count>' +
          '<video:publication_date>2018-04-27T14:00:00.000Z</video:publication_date>' +
          '<video:tag>steak&amp;\'"&gt;&lt;</video:tag>' +
          '<video:category>Baking&amp;\'"&gt;&lt;</video:category>' +
          '<video:family_friendly>no</video:family_friendly>' +
          '<video:restriction relationship="deny">IE GB US CA&amp;\'"&gt;&lt;</video:restriction>' +
          '<video:gallery_loc title="awhu series page&amp;\'&quot;>&lt;">https://roosterteeth.com/series/awhu&amp;\'"&gt;&lt;</video:gallery_loc>' +
          '<video:price resolution="HD &amp; \' &quot; &lt; >" currency="USD&amp;\'&quot;>&lt;" type="rent&amp;\'&quot;>&lt;">1.99</video:price>' +
          '<video:requires_subscription>no</video:requires_subscription>' +
          '<video:uploader>GrillyMcGrillerson&amp;\'"&gt;&lt;</video:uploader>' +
          '<video:platform relationship="allow">tv&amp;\'"&gt;&lt;</video:platform>' +
          '<video:live>no</video:live>' +
          '</video:video>' +
          '</url>'
      );
    });
  });

  it('accepts a url without escaping it if a cdata flag is passed', () => {
    const mockUri = 'https://a.b/?a&b';
    const smi = new SitemapItem({
      ...itemTemplate,
      cdata: true,
      url: mockUri,
    });

    expect(smi.toString()).toBe(`<url><loc>${mockUri}</loc></url>`);
  });

  describe('toXML', () => {
    it('is equivilant to toString', () => {
      const smi = new SitemapItem({ ...itemTemplate, url: 'https://a.b/?a&b' });
      expect(smi.toString()).toBe(smi.toXML());
    });
  });

  it('sitemap: android app linking', () => {
    const smi = new SitemapItem({
      ...itemTemplate,
      url: 'http://test.com/page-1/',
      changefreq: EnumChangefreq.WEEKLY,
      priority: 0.3,
      androidLink: 'android-app://com.company.test/page-1/',
    });

    expect(smi.toString()).toBe(
      '<url>' +
        '<loc>http://test.com/page-1/</loc>' +
        '<changefreq>weekly</changefreq>' +
        '<priority>0.3</priority>' +
        '<xhtml:link rel="alternate" href="android-app://com.company.test/page-1/"/>' +
        '</url>'
    );
  });

  it('sitemap: AMP', () => {
    const smi = new SitemapItem({
      ...itemTemplate,
      url: 'http://test.com/page-1/',
      changefreq: EnumChangefreq.WEEKLY,
      priority: 0.3,
      ampLink: 'http://ampproject.org/article.amp.html?foo&bar',
    });
    expect(smi.toString()).toBe(
      '<url>' +
        '<loc>http://test.com/page-1/</loc>' +
        '<changefreq>weekly</changefreq>' +
        '<priority>0.3</priority>' +
        '<xhtml:link rel="amphtml" href="http://ampproject.org/article.amp.html?foo&amp;bar"/>' +
        '</url>'
    );
  });

  it('sitemap: expires', () => {
    const smi = new SitemapItem({
      ...itemTemplate,
      url: 'http://test.com/page-1/',
      changefreq: EnumChangefreq.WEEKLY,
      priority: 0.3,
      expires: new Date('2016-09-13').toString(),
    });
    expect(smi.toString()).toBe(
      '<url>' +
        '<loc>http://test.com/page-1/</loc>' +
        '<changefreq>weekly</changefreq>' +
        '<priority>0.3</priority>' +
        '<expires>2016-09-13T00:00:00.000Z</expires>' +
        '</url>'
    );
  });

  describe('image', () => {
    it('sitemap: image with caption', () => {
      const smap = new SitemapItem({
        ...itemTemplate,
        url: 'http://test.com/a',
        img: [
          {
            url: 'http://test.com/image.jpg?param&otherparam',
            caption: 'Test Caption&><"\'',
          },
        ],
      });

      expect(smap.toString()).toBe(
        '<url>' +
          '<loc>http://test.com/a</loc>' +
          '<image:image>' +
          '<image:loc>http://test.com/image.jpg?param&amp;otherparam</image:loc>' +
          '<image:caption>Test Caption&amp;&gt;&lt;"\'</image:caption>' +
          '</image:image>' +
          '</url>'
      );
    });

    it('sitemap: image with caption, title, geo_location, license', () => {
      const smap = new SitemapItem({
        ...itemTemplate,
        url: 'http://test.com',
        img: [
          {
            url: 'http://test.com/image.jpg',
            caption: 'Test Caption',
            title: 'Test title&><"\'',
            geoLocation: 'Test Geo Location&><"\'',
            license: 'http://test.com/license.txt&><"\'',
          },
        ],
      });

      expect(smap.toString()).toBe(
        '<url>' +
          '<loc>http://test.com</loc>' +
          '<image:image>' +
          '<image:loc>http://test.com/image.jpg</image:loc>' +
          '<image:caption>Test Caption</image:caption>' +
          '<image:geo_location>Test Geo Location&amp;&gt;&lt;"\'</image:geo_location>' +
          '<image:title>Test title&amp;&gt;&lt;"\'</image:title>' +
          '<image:license>http://test.com/license.txt&amp;&gt;&lt;"\'</image:license>' +
          '</image:image>' +
          '</url>'
      );
    });

    it('sitemap: images with captions', () => {
      const smap = new SitemapItem({
        ...itemTemplate,
        url: 'http://test.com',
        img: [{ url: 'http://test.com/image.jpg', caption: 'Test Caption' }],
      });

      expect(smap.toString()).toBe(
        '<url>' +
          '<loc>http://test.com</loc>' +
          '<image:image>' +
          '<image:loc>http://test.com/image.jpg</image:loc>' +
          '<image:caption>Test Caption</image:caption>' +
          '</image:image>' +
          '</url>'
      );
    });
  });

  describe('video', () => {
    let testvideo: SitemapItemOptions;
    let thumbnailLoc;
    let title;
    let description;
    let playerLoc;
    let duration;
    let publicationDate;
    let restriction;
    let galleryLoc;
    let price;
    let requiresSubscription;
    let platform;
    let id;
    beforeEach(() => {
      testvideo = {
        ...itemTemplate,
        url:
          'https://roosterteeth.com/episode/achievement-hunter-achievement-hunter-burnout-paradise-millionaires-club',
        video: [
          {
            id: 'http://example.com/url',
            title: "2008:E2 - Burnout Paradise: Millionaire's Club",
            description:
              "Jack gives us a walkthrough on getting the Millionaire's Club Achievement in Burnout Paradise.",
            player_loc:
              'https://roosterteeth.com/embed/achievement-hunter-achievement-hunter-burnout-paradise-millionaires-club',
            'player_loc:autoplay': 'ap=1',
            restriction: 'IE GB US CA',
            'restriction:relationship': 'allow',
            gallery_loc: 'https://roosterteeth.com/series/awhu',
            'gallery_loc:title': 'awhu series page',
            price: '1.99',
            'price:currency': 'EUR',
            'price:type': 'rent',
            'price:resolution': 'HD',
            platform: 'WEB',
            'platform:relationship': EnumAllowDeny.ALLOW,
            thumbnail_loc:
              'https://rtv3-img-roosterteeth.akamaized.net/uploads/images/e82e1925-89dd-4493-9bcf-cdef9665d726/sm/ep298.jpg',
            duration: 174,
            publication_date: '2008-07-29T14:58:04.000Z',
            requires_subscription: EnumYesNo.yes,
            tag: [],
          },
        ],
      };

      thumbnailLoc =
        '<video:thumbnail_loc>https://rtv3-img-roosterteeth.akamaized.net/uploads/images/e82e1925-89dd-4493-9bcf-cdef9665d726/sm/ep298.jpg</video:thumbnail_loc>';

      title =
        "<video:title>2008:E2 - Burnout Paradise: Millionaire's Club</video:title>";

      description =
        "<video:description>Jack gives us a walkthrough on getting the Millionaire's Club Achievement in Burnout Paradise.</video:description>";

      playerLoc =
        '<video:player_loc autoplay="ap=1">https://roosterteeth.com/embed/achievement-hunter-achievement-hunter-burnout-paradise-millionaires-club</video:player_loc>';
      duration = '<video:duration>174</video:duration>';
      publicationDate =
        '<video:publication_date>2008-07-29T14:58:04.000Z</video:publication_date>';

      restriction =
        '<video:restriction relationship="allow">IE GB US CA</video:restriction>';

      galleryLoc =
        '<video:gallery_loc title="awhu series page">https://roosterteeth.com/series/awhu</video:gallery_loc>';

      price =
        '<video:price resolution="HD" currency="EUR" type="rent">1.99</video:price>';

      requiresSubscription =
        '<video:requires_subscription>yes</video:requires_subscription>';
      platform = '<video:platform relationship="allow">WEB</video:platform>';
      id = '<video:id type="url">http://example.com/url</video:id>';
    });

    it('accepts an object', () => {
      const smap = new SitemapItem(testvideo);

      const result = smap.toString();
      const expectedResult =
        '<url>' +
        '<loc>https://roosterteeth.com/episode/achievement-hunter-achievement-hunter-burnout-paradise-millionaires-club</loc>' +
        '<video:video>' +
        thumbnailLoc +
        title +
        description +
        playerLoc +
        duration +
        publicationDate +
        restriction +
        galleryLoc +
        price +
        requiresSubscription +
        platform +
        id +
        '</video:video>' +
        '</url>';
      expect(result).toBe(expectedResult);
    });

    it('supports content_loc', () => {
      testvideo.video[0].content_loc = 'https://a.b.c';
      delete testvideo.video[0].player_loc;
      const smap = new SitemapItem(testvideo);

      const result = smap.toString();
      const expectedResult =
        '<url>' +
        '<loc>https://roosterteeth.com/episode/achievement-hunter-achievement-hunter-burnout-paradise-millionaires-club</loc>' +
        '<video:video>' +
        thumbnailLoc +
        title +
        description +
        `<video:content_loc>${testvideo.video[0].content_loc}</video:content_loc>` +
        duration +
        publicationDate +
        restriction +
        galleryLoc +
        price +
        requiresSubscription +
        platform +
        id +
        '</video:video>' +
        '</url>';
      expect(result).toBe(expectedResult);
    });

    it('supports expiration_date', () => {
      testvideo.video[0].expiration_date = '2012-07-16T19:20:30+08:00';
      const smap = new SitemapItem(testvideo);

      const result = smap.toString();
      const expectedResult =
        '<url>' +
        '<loc>https://roosterteeth.com/episode/achievement-hunter-achievement-hunter-burnout-paradise-millionaires-club</loc>' +
        '<video:video>' +
        thumbnailLoc +
        title +
        description +
        playerLoc +
        duration +
        '<video:expiration_date>2012-07-16T19:20:30+08:00</video:expiration_date>' +
        publicationDate +
        restriction +
        galleryLoc +
        price +
        requiresSubscription +
        platform +
        id +
        '</video:video>' +
        '</url>';
      expect(result).toBe(expectedResult);
    });

    it('supports rating', () => {
      testvideo.video[0].rating = 2.5;
      const smap = new SitemapItem(testvideo);

      const result = smap.toString();
      const expectedResult =
        '<url>' +
        '<loc>https://roosterteeth.com/episode/achievement-hunter-achievement-hunter-burnout-paradise-millionaires-club</loc>' +
        '<video:video>' +
        thumbnailLoc +
        title +
        description +
        playerLoc +
        duration +
        '<video:rating>2.5</video:rating>' +
        publicationDate +
        restriction +
        galleryLoc +
        price +
        requiresSubscription +
        platform +
        id +
        '</video:video>' +
        '</url>';
      expect(result).toBe(expectedResult);
    });

    it('supports view_count', () => {
      testvideo.video[0].view_count = 1234;
      const smap = new SitemapItem(testvideo);

      const result = smap.toString();
      const expectedResult =
        '<url>' +
        '<loc>https://roosterteeth.com/episode/achievement-hunter-achievement-hunter-burnout-paradise-millionaires-club</loc>' +
        '<video:video>' +
        thumbnailLoc +
        title +
        description +
        playerLoc +
        duration +
        '<video:view_count>1234</video:view_count>' +
        publicationDate +
        restriction +
        galleryLoc +
        price +
        requiresSubscription +
        platform +
        id +
        '</video:video>' +
        '</url>';
      expect(result).toBe(expectedResult);
    });

    it('supports family_friendly', () => {
      testvideo.video[0].family_friendly = EnumYesNo.yes;
      const smap = new SitemapItem(testvideo);

      const result = smap.toString();
      const expectedResult =
        '<url>' +
        '<loc>https://roosterteeth.com/episode/achievement-hunter-achievement-hunter-burnout-paradise-millionaires-club</loc>' +
        '<video:video>' +
        thumbnailLoc +
        title +
        description +
        playerLoc +
        duration +
        publicationDate +
        '<video:family_friendly>yes</video:family_friendly>' +
        restriction +
        galleryLoc +
        price +
        requiresSubscription +
        platform +
        id +
        '</video:video>' +
        '</url>';
      expect(result).toBe(expectedResult);
    });

    it('supports tag', () => {
      testvideo.video[0].tag = ['steak'];
      const smap = new SitemapItem(testvideo);

      const result = smap.toString();
      const expectedResult =
        '<url>' +
        '<loc>https://roosterteeth.com/episode/achievement-hunter-achievement-hunter-burnout-paradise-millionaires-club</loc>' +
        '<video:video>' +
        thumbnailLoc +
        title +
        description +
        playerLoc +
        duration +
        publicationDate +
        '<video:tag>steak</video:tag>' +
        restriction +
        galleryLoc +
        price +
        requiresSubscription +
        platform +
        id +
        '</video:video>' +
        '</url>';
      expect(result).toBe(expectedResult);
    });

    it('supports array of tags', () => {
      testvideo.video[0].tag = ['steak', 'fries'];
      const smap = new SitemapItem(testvideo);

      const result = smap.toString();
      const expectedResult =
        '<url>' +
        '<loc>https://roosterteeth.com/episode/achievement-hunter-achievement-hunter-burnout-paradise-millionaires-club</loc>' +
        '<video:video>' +
        thumbnailLoc +
        title +
        description +
        playerLoc +
        duration +
        publicationDate +
        '<video:tag>steak</video:tag><video:tag>fries</video:tag>' +
        restriction +
        galleryLoc +
        price +
        requiresSubscription +
        platform +
        id +
        '</video:video>' +
        '</url>';
      expect(result).toBe(expectedResult);
    });

    it('supports category', () => {
      testvideo.video[0].category = 'Baking';
      const smap = new SitemapItem(testvideo);

      const result = smap.toString();
      const expectedResult =
        '<url>' +
        '<loc>https://roosterteeth.com/episode/achievement-hunter-achievement-hunter-burnout-paradise-millionaires-club</loc>' +
        '<video:video>' +
        thumbnailLoc +
        title +
        description +
        playerLoc +
        duration +
        publicationDate +
        '<video:category>Baking</video:category>' +
        restriction +
        galleryLoc +
        price +
        requiresSubscription +
        platform +
        id +
        '</video:video>' +
        '</url>';
      expect(result).toBe(expectedResult);
    });

    it('supports uploader', () => {
      testvideo.video[0].uploader = 'GrillyMcGrillerson';
      const smap = new SitemapItem(testvideo);

      const result = smap.toString();
      const expectedResult =
        '<url>' +
        '<loc>https://roosterteeth.com/episode/achievement-hunter-achievement-hunter-burnout-paradise-millionaires-club</loc>' +
        '<video:video>' +
        thumbnailLoc +
        title +
        description +
        playerLoc +
        duration +
        publicationDate +
        restriction +
        galleryLoc +
        price +
        requiresSubscription +
        '<video:uploader>GrillyMcGrillerson</video:uploader>' +
        platform +
        id +
        '</video:video>' +
        '</url>';
      expect(result).toBe(expectedResult);
    });

    it('supports live', () => {
      testvideo.video[0].live = EnumYesNo.yes;
      const smap = new SitemapItem(testvideo);

      const result = smap.toString();
      const expectedResult =
        '<url>' +
        '<loc>https://roosterteeth.com/episode/achievement-hunter-achievement-hunter-burnout-paradise-millionaires-club</loc>' +
        '<video:video>' +
        thumbnailLoc +
        title +
        description +
        playerLoc +
        duration +
        publicationDate +
        restriction +
        galleryLoc +
        price +
        requiresSubscription +
        platform +
        '<video:live>yes</video:live>' +
        id +
        '</video:video>' +
        '</url>';
      expect(result.slice(1000)).toBe(expectedResult.slice(1000));
    });
  });

  describe('news', () => {
    let news: SitemapItemOptions;
    beforeEach(() => {
      news = {
        ...itemTemplate,
        url: 'http://www.example.org/business/article55.html?foo&bar',
        news: {
          publication: {
            name: 'The Example Times&><"\'',
            language: 'en&><"\'',
          },
          genres: 'PressRelease, Blog&><"\'',
          publication_date: '2008-12-23',
          title: 'Companies A, B in Merger Talks&><"\'',
          keywords: 'business, merger, acquisition, A, B&><"\'',
          stock_tickers: 'NASDAQ:A, NASDAQ:B&><"\'',
        },
      };
    });

    it('matches the example from google', () => {
      const smi = new SitemapItem(news);

      expect(smi.toString()).toBe(
        '<url>' +
          '<loc>http://www.example.org/business/article55.html?foo&amp;bar</loc>' +
          `<news:news>` +
          '<news:publication><news:name>The Example Times&amp;&gt;&lt;"\'</news:name>' +
          '<news:language>en&amp;&gt;&lt;"\'</news:language>' +
          '</news:publication><news:genres>PressRelease, Blog&amp;&gt;&lt;"\'</news:genres>' +
          `<news:publication_date>${news.news.publication_date}</news:publication_date>` +
          '<news:title>Companies A, B in Merger Talks&amp;&gt;&lt;"\'</news:title>' +
          '<news:keywords>business, merger, acquisition, A, B&amp;&gt;&lt;"\'</news:keywords>' +
          '<news:stock_tickers>NASDAQ:A, NASDAQ:B&amp;&gt;&lt;"\'</news:stock_tickers>' +
          `</news:news></url>`
      );
    });

    it('can render with only the required params', () => {
      delete news.news.genres;
      delete news.news.keywords;
      delete news.news.stock_tickers;
      const smi = new SitemapItem(news);

      expect(smi.toString()).toBe(
        '<url>' +
          '<loc>http://www.example.org/business/article55.html?foo&amp;bar</loc>' +
          `<news:news>` +
          '<news:publication><news:name>The Example Times&amp;&gt;&lt;"\'</news:name>' +
          '<news:language>en&amp;&gt;&lt;"\'</news:language>' +
          '</news:publication>' +
          `<news:publication_date>${news.news.publication_date}</news:publication_date>` +
          '<news:title>Companies A, B in Merger Talks&amp;&gt;&lt;"\'</news:title>' +
          `</news:news></url>`
      );
    });

    it('supports access', () => {
      news.news.access = 'Registration';
      let smi = new SitemapItem(news);

      expect(smi.toString()).toBe(
        '<url>' +
          '<loc>http://www.example.org/business/article55.html?foo&amp;bar</loc>' +
          `<news:news>` +
          '<news:publication><news:name>The Example Times&amp;&gt;&lt;"\'</news:name>' +
          '<news:language>en&amp;&gt;&lt;"\'</news:language>' +
          '</news:publication><news:access>Registration</news:access><news:genres>PressRelease, Blog&amp;&gt;&lt;"\'</news:genres>' +
          `<news:publication_date>${news.news.publication_date}</news:publication_date>` +
          '<news:title>Companies A, B in Merger Talks&amp;&gt;&lt;"\'</news:title>' +
          '<news:keywords>business, merger, acquisition, A, B&amp;&gt;&lt;"\'</news:keywords>' +
          '<news:stock_tickers>NASDAQ:A, NASDAQ:B&amp;&gt;&lt;"\'</news:stock_tickers>' +
          `</news:news></url>`
      );
      news.news.access = 'Subscription';
      smi = new SitemapItem(news);
      expect(smi.toString()).toBe(
        '<url>' +
          '<loc>http://www.example.org/business/article55.html?foo&amp;bar</loc>' +
          `<news:news>` +
          '<news:publication><news:name>The Example Times&amp;&gt;&lt;"\'</news:name>' +
          '<news:language>en&amp;&gt;&lt;"\'</news:language>' +
          '</news:publication><news:access>Subscription</news:access><news:genres>PressRelease, Blog&amp;&gt;&lt;"\'</news:genres>' +
          `<news:publication_date>${news.news.publication_date}</news:publication_date>` +
          '<news:title>Companies A, B in Merger Talks&amp;&gt;&lt;"\'</news:title>' +
          '<news:keywords>business, merger, acquisition, A, B&amp;&gt;&lt;"\'</news:keywords>' +
          '<news:stock_tickers>NASDAQ:A, NASDAQ:B&amp;&gt;&lt;"\'</news:stock_tickers>' +
          `</news:news></url>`
      );
    });
  });
});<|MERGE_RESOLUTION|>--- conflicted
+++ resolved
@@ -5,21 +5,12 @@
   EnumYesNo,
   EnumAllowDeny,
   SitemapItemOptions,
-<<<<<<< HEAD
-} from '../index'
+} from '../index';
 
 describe.skip('sitemapItem', () => {
-  let xmlLoc: string
-  let xmlPriority: string
-  let itemTemplate: SitemapItemOptions
-=======
-} from '../index';
-
-describe('sitemapItem', () => {
   let xmlLoc: string;
   let xmlPriority: string;
   let itemTemplate: SitemapItemOptions;
->>>>>>> 2e09edc6
   beforeEach(() => {
     itemTemplate = { url: '', video: [], img: [], links: [] };
     xmlLoc = '<loc>http://ya.ru/</loc>';
