--- conflicted
+++ resolved
@@ -6,30 +6,17 @@
  * MIT Licensed
  */
 
-<<<<<<< HEAD
-'use strict'
-const { resolve } = require('path')
-const { createReadStream, createWriteStream } = require('fs')
-const {clearLine, cursorTo} = require('readline')
-const { finished } = require('stream')
-const { promisify } = require('util')
-const { lineSeparatedURLsToSitemapOptions, SitemapStream } = require('../dist/index')
-const finishedP = promisify(finished)
-
-=======
 'use strict';
 const { resolve } = require('path');
-const { createReadStream, readFileSync, createWriteStream } = require('fs');
+const { createReadStream, createWriteStream } = require('fs');
 const { clearLine, cursorTo } = require('readline');
 const { finished } = require('stream');
 const { promisify } = require('util');
 const {
-  createSitemap,
   lineSeparatedURLsToSitemapOptions,
   SitemapStream,
 } = require('../dist/index');
 const finishedP = promisify(finished);
->>>>>>> 2e09edc6
 
 const stats = require('stats-lite');
 const [
@@ -110,53 +97,6 @@
 async function testPerf(runs, batches, testName) {
   console.log(`runs: ${runs} batches: ${batches} total: ${runs * batches}`);
   switch (testName) {
-<<<<<<< HEAD
-=======
-    case 'creation':
-      console.log('testing sitemap creation w/o printing');
-      printPerf(
-        'sitemap creation',
-        await run([], 0, () =>
-          createSitemap({
-            hostname: 'https://roosterteeth.com',
-            urls: JSON.parse(
-              readFileSync(resolve(__dirname, 'mocks', 'perf-data.json'), {
-                encoding: 'utf8',
-              })
-            ),
-          })
-        )
-      );
-      break;
-    case 'toString':
-      console.log('testing toString');
-      const sitemap = createSitemap({
-        hostname: 'https://roosterteeth.com',
-        urls: JSON.parse(
-          readFileSync(resolve(__dirname, 'mocks', 'perf-data.json'), {
-            encoding: 'utf8',
-          })
-        ),
-      });
-      printPerf('toString', await run([], 0, () => sitemap.toString()));
-      break;
-    case 'combined':
-      console.log('testing combined');
-      printPerf(
-        'combined',
-        await run([], 0, () =>
-          createSitemap({
-            hostname: 'https://roosterteeth.com',
-            urls: JSON.parse(
-              readFileSync(resolve(__dirname, 'mocks', 'perf-data.json'), {
-                encoding: 'utf8',
-              })
-            ),
-          }).toString()
-        )
-      );
-      break;
->>>>>>> 2e09edc6
     case 'stream':
     default:
       console.log('testing stream');
