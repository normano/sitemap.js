/*!
 * Sitemap performance test
 * Copyright(c) 2011 Eugene Kalinin
 * MIT Licensed
 */

/*
 * string realisation:
 *  $ node tests/perf-test.js
 *    * generating test data: 15ms
 *    * test sitemap: 183836ms
 *
 *  (183836 / 1000) / 60 = 3.06 min
 *
 * array realisation:
 *  $ node tests/perf.js
 *    * generating test data: 20ms
 *    * test sitemap: 217ms
 *
 */

var sm = require('../index')
<<<<<<< HEAD

console.time(' * generating test data');
// for (var i=1; i<50000; i++) {
  // sitemap.add({
    // "url": '/test-url-'+i+'/',
    // "safe": true
  // });
// }
let episodes = require('../episodes').episodes
var i = 0
var sitemap = sm.createSitemap({
  hostname: 'https://roosterteeth.com',
  urls: episodes.map(e => {
    if (e.video[0].description.length > 2048) {
      i++
      e.video[0].description = e.video[0].description.slice(0, 2048)
    }
    return e
  })
})
console.timeEnd(' * generating test data');
debugger
console.time(' * test sitemap synco');
sitemap.toString();
console.timeEnd(' * test sitemap synco');
=======
var urls = require('./perf-data')
const { performance } = require('perf_hooks')
var stats = require('stats-lite')
var [ runs = 20 ] = process.argv.slice(2)

function printPerf (label, data) {
  console.log('========= ', label, ' =============')
  console.log('mean: %s', stats.mean(data).toFixed(2))
  console.log('median: %s', stats.median(data).toFixed(2))
  console.log('variance: %s', stats.variance(data).toFixed(2))
  console.log('standard deviation: %s', stats.stdev(data).toFixed(2))
  console.log('90th percentile: %s', stats.percentile(data, 0.9).toFixed(2))
  console.log('99th percentile: %s', stats.percentile(data, 0.99).toFixed(2))
}

function createSitemap () {
  return sm.createSitemap({
    hostname: 'https://roosterteeth.com',
    urls
  })
}

let durations = []
for (let i = 0; i < runs; i++) {
  let start = performance.now()
  createSitemap()
  durations.push(performance.now() - start)
}
printPerf('sitemap creation', durations)
let sitemap = createSitemap()
>>>>>>> c0033d88

let syncToString = []
for (let i = 0; i < runs; i++) {
  let start = performance.now()
  sitemap.toString()
  syncToString.push(performance.now() - start)
}
printPerf('sync', syncToString)

var i = 0
let start
let asyncDurations = []
function toXMLCB (xml) {
  asyncDurations.push(performance.now() - start)
  if (i < runs) {
    i++
    start = performance.now()
    sitemap.toXML(toXMLCB)
  } else {
    printPerf('async', asyncDurations)
  }
}
start = performance.now()
sitemap.toXML(toXMLCB)<|MERGE_RESOLUTION|>--- conflicted
+++ resolved
@@ -20,46 +20,21 @@
  */
 
 var sm = require('../index')
-<<<<<<< HEAD
 
-console.time(' * generating test data');
-// for (var i=1; i<50000; i++) {
-  // sitemap.add({
-    // "url": '/test-url-'+i+'/',
-    // "safe": true
-  // });
-// }
-let episodes = require('../episodes').episodes
-var i = 0
-var sitemap = sm.createSitemap({
-  hostname: 'https://roosterteeth.com',
-  urls: episodes.map(e => {
-    if (e.video[0].description.length > 2048) {
-      i++
-      e.video[0].description = e.video[0].description.slice(0, 2048)
-    }
-    return e
-  })
-})
-console.timeEnd(' * generating test data');
-debugger
-console.time(' * test sitemap synco');
-sitemap.toString();
-console.timeEnd(' * test sitemap synco');
-=======
 var urls = require('./perf-data')
 const { performance } = require('perf_hooks')
 var stats = require('stats-lite')
 var [ runs = 20 ] = process.argv.slice(2)
+console.log('runs:', runs)
 
 function printPerf (label, data) {
   console.log('========= ', label, ' =============')
-  console.log('mean: %s', stats.mean(data).toFixed(2))
-  console.log('median: %s', stats.median(data).toFixed(2))
-  console.log('variance: %s', stats.variance(data).toFixed(2))
-  console.log('standard deviation: %s', stats.stdev(data).toFixed(2))
-  console.log('90th percentile: %s', stats.percentile(data, 0.9).toFixed(2))
-  console.log('99th percentile: %s', stats.percentile(data, 0.99).toFixed(2))
+  console.log('mean: %s', stats.mean(data).toFixed(1))
+  console.log('median: %s', stats.median(data).toFixed(1))
+  console.log('variance: %s', stats.variance(data).toFixed(1))
+  console.log('standard deviation: %s', stats.stdev(data).toFixed(1))
+  console.log('90th percentile: %s', stats.percentile(data, 0.9).toFixed(1))
+  console.log('99th percentile: %s', stats.percentile(data, 0.99).toFixed(1))
 }
 
 function createSitemap () {
@@ -77,7 +52,6 @@
 }
 printPerf('sitemap creation', durations)
 let sitemap = createSitemap()
->>>>>>> c0033d88
 
 let syncToString = []
 for (let i = 0; i < runs; i++) {
