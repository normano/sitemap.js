{
  "name": "sitemap",
  "version": "6.0.0",
  "description": "Sitemap-generating lib/cli",
  "keywords": [
    "sitemap",
    "sitemap.xml"
  ],
  "homepage": "https://github.com/ekalinin/sitemap.js#readme",
  "bugs": {
    "url": "https://github.com/ekalinin/sitemap.js/issues"
  },
  "repository": {
    "type": "git",
    "url": "git://github.com/ekalinin/sitemap.js.git"
  },
  "license": "MIT",
  "author": "Eugene Kalinin <e.v.kalinin@gmail.com>",
  "main": "dist/index.js",
  "types": "dist/index.d.ts",
  "bin": "./dist/cli.js",
  "directories": {
    "lib": "lib",
    "test": "tests"
  },
  "scripts": {
    "build": "tsc",
    "prepublishOnly": "sort-package-json && npm run test",
    "test": "eslint lib/* ./cli.ts && tsc && jest && npm run test:xmllint",
    "test:fast": "eslint lib/* ./cli.ts && tsc && jest ./tests/sitemap*",
    "test:perf": "node ./tests/perf.js",
    "test:schema": "node tests/alltags.js | xmllint --schema schema/all.xsd --noout -",
    "test:typecheck": "tsc",
    "test:xmllint": "if which xmllint; then npm run test:schema; else echo 'skipping xml tests. xmllint not installed'; fi",
    "watch": "concurrently \"npm:watch:*\"",
    "watch:eslint": "eslint -w lib/* ./cli.ts",
    "watch:jest": "jest --watch ./tests/sitemap*",
    "watch:tsc": "tsc -w"
  },
  "husky": {
    "hooks": {
      "pre-commit": "lint-staged",
      "pre-push": "npm run test:fast"
    }
  },
  "lint-staged": {
    "package.json": [
      "sort-package-json",
      "git add"
    ],
    "{lib,tests}/**/*.ts": [
      "eslint --fix",
      "prettier --write",
      "git add"
    ]
  },
  "eslintConfig": {
    "env": {
      "es6": true,
      "jest": true,
      "node": true
    },
    "parser": "@typescript-eslint/parser",
    "parserOptions": {
      "ecmaVersion": 2018,
      "sourceType": "module"
    },
    "plugins": [
      "jest",
      "@typescript-eslint"
    ],
    "extends": [
      "eslint:recommended",
      "plugin:@typescript-eslint/eslint-recommended",
      "plugin:@typescript-eslint/recommended",
      "prettier/@typescript-eslint",
      "plugin:prettier/recommended"
    ],
    "rules": {
      "@typescript-eslint/explicit-member-accessibility": "off",
      "@typescript-eslint/interface-name-prefix": [
        2,
        "always"
      ],
      "@typescript-eslint/no-parameter-properties": "off",
      "@typescript-eslint/no-unused-vars": [
        "error",
        {
          "args": "none"
        }
      ],
      "indent": "off",
      "lines-between-class-members": [
        "error",
        "always",
        {
          "exceptAfterSingleLine": true
        }
      ],
      "no-case-declarations": 0,
      "no-console": 0,
      "no-dupe-class-members": "off",
      "no-unused-vars": 0,
      "padding-line-between-statements": [
        "error",
        {
          "blankLine": "always",
          "prev": "multiline-expression",
          "next": "multiline-expression"
        }
<<<<<<< HEAD
      ],
      "@typescript-eslint/no-parameter-properties": "off",
      "@typescript-eslint/no-unused-vars": [
        "error",
        {
          "args": "none"
        }
      ],
      "@typescript-eslint/explicit-member-accessibility": "off"
=======
      ]
>>>>>>> 40c8c151
    }
  },
  "jest": {
    "collectCoverage": true,
    "collectCoverageFrom": [
      "lib/**/*.ts",
      "!lib/**/*.d.ts",
      "!lib/xmllint.ts",
      "!node_modules/"
    ],
    "coverageThreshold": {
      "global": {
        "branches": 80,
        "functions": 90,
        "lines": 90,
        "statements": 90
      }
    }
  },
  "dependencies": {
<<<<<<< HEAD
    "@types/node": "^12.12.24",
    "@types/sax": "^1.2.0",
    "arg": "^4.1.2",
    "sax": "^1.2.4"
  },
  "devDependencies": {
    "@babel/core": "^7.7.7",
=======
    "@types/node": "^12.12.26",
    "@types/sax": "^1.2.1",
    "arg": "^4.1.3",
    "sax": "^1.2.4",
    "xmlbuilder": "^13.0.2"
  },
  "devDependencies": {
    "@babel/core": "^7.8.4",
>>>>>>> 40c8c151
    "@babel/plugin-proposal-class-properties": "^7.7.4",
    "@babel/plugin-proposal-nullish-coalescing-operator": "^7.7.4",
    "@babel/plugin-proposal-optional-chaining": "^7.7.5",
    "@babel/plugin-transform-typescript": "^7.7.4",
    "@babel/preset-env": "^7.8.4",
    "@babel/preset-typescript": "^7.7.4",
    "@types/jest": "^25.1.0",
    "@typescript-eslint/eslint-plugin": "^2.19.0",
    "@typescript-eslint/parser": "^2.19.0",
    "babel-eslint": "^10.0.3",
    "babel-polyfill": "^6.26.0",
<<<<<<< HEAD
    "concurrently": "^5.0.2",
    "eslint": "^6.8.0",
    "eslint-config-prettier": "^6.8.0",
    "eslint-plugin-jest": "^23.3.0",
    "eslint-plugin-prettier": "^3.1.2",
    "express": "^4.17.1",
    "husky": "^3.1.0",
    "jest": "^24.9.0",
    "lint-staged": "^9.5.0",
=======
    "concurrently": "^5.1.0",
    "eslint": "^6.8.0",
    "eslint-config-prettier": "^6.10.0",
    "eslint-plugin-jest": "^23.7.0",
    "eslint-plugin-prettier": "^3.1.1",
    "express": "^4.17.1",
    "husky": "^4.2.1",
    "jest": "^25.1.0",
>>>>>>> 40c8c151
    "prettier": "^1.19.1",
    "sort-package-json": "^1.39.1",
    "source-map": "~0.7.3",
    "stats-lite": "^2.2.0",
    "stream-json": "^1.3.1",
    "through2-map": "^3.0.0",
    "typescript": "^3.7.4"
  },
  "engines": {
    "node": ">=10.0.0",
    "npm": ">=5.6.0"
  },
  "License": "MIT"
}<|MERGE_RESOLUTION|>--- conflicted
+++ resolved
@@ -39,8 +39,7 @@
   },
   "husky": {
     "hooks": {
-      "pre-commit": "lint-staged",
-      "pre-push": "npm run test:fast"
+      "pre-commit": "lint-staged && npm run test:fast"
     }
   },
   "lint-staged": {
@@ -108,19 +107,7 @@
           "prev": "multiline-expression",
           "next": "multiline-expression"
         }
-<<<<<<< HEAD
-      ],
-      "@typescript-eslint/no-parameter-properties": "off",
-      "@typescript-eslint/no-unused-vars": [
-        "error",
-        {
-          "args": "none"
-        }
-      ],
-      "@typescript-eslint/explicit-member-accessibility": "off"
-=======
       ]
->>>>>>> 40c8c151
     }
   },
   "jest": {
@@ -141,24 +128,13 @@
     }
   },
   "dependencies": {
-<<<<<<< HEAD
-    "@types/node": "^12.12.24",
-    "@types/sax": "^1.2.0",
-    "arg": "^4.1.2",
+    "@types/node": "^12.12.26",
+    "@types/sax": "^1.2.1",
+    "arg": "^4.1.3",
     "sax": "^1.2.4"
   },
   "devDependencies": {
-    "@babel/core": "^7.7.7",
-=======
-    "@types/node": "^12.12.26",
-    "@types/sax": "^1.2.1",
-    "arg": "^4.1.3",
-    "sax": "^1.2.4",
-    "xmlbuilder": "^13.0.2"
-  },
-  "devDependencies": {
     "@babel/core": "^7.8.4",
->>>>>>> 40c8c151
     "@babel/plugin-proposal-class-properties": "^7.7.4",
     "@babel/plugin-proposal-nullish-coalescing-operator": "^7.7.4",
     "@babel/plugin-proposal-optional-chaining": "^7.7.5",
@@ -170,26 +146,8 @@
     "@typescript-eslint/parser": "^2.19.0",
     "babel-eslint": "^10.0.3",
     "babel-polyfill": "^6.26.0",
-<<<<<<< HEAD
-    "concurrently": "^5.0.2",
     "eslint": "^6.8.0",
-    "eslint-config-prettier": "^6.8.0",
-    "eslint-plugin-jest": "^23.3.0",
-    "eslint-plugin-prettier": "^3.1.2",
-    "express": "^4.17.1",
-    "husky": "^3.1.0",
-    "jest": "^24.9.0",
     "lint-staged": "^9.5.0",
-=======
-    "concurrently": "^5.1.0",
-    "eslint": "^6.8.0",
-    "eslint-config-prettier": "^6.10.0",
-    "eslint-plugin-jest": "^23.7.0",
-    "eslint-plugin-prettier": "^3.1.1",
-    "express": "^4.17.1",
-    "husky": "^4.2.1",
-    "jest": "^25.1.0",
->>>>>>> 40c8c151
     "prettier": "^1.19.1",
     "sort-package-json": "^1.39.1",
     "source-map": "~0.7.3",
