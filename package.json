--- conflicted
+++ resolved
@@ -118,11 +118,7 @@
     }
   },
   "dependencies": {
-<<<<<<< HEAD
-    "@types/node": "^12.11.1",
-=======
     "@types/node": "^12.11.5",
->>>>>>> 530e2331
     "@types/sax": "^1.2.0",
     "arg": "^4.1.1",
     "sax": "^1.2.4",
@@ -135,24 +131,15 @@
     "@babel/preset-env": "^7.6.3",
     "@babel/preset-typescript": "^7.6.0",
     "@types/jest": "^24.0.19",
-<<<<<<< HEAD
-    "@typescript-eslint/eslint-plugin": "^2.4.0",
-    "@typescript-eslint/parser": "^2.4.0",
-=======
     "@typescript-eslint/eslint-plugin": "^2.5.0",
     "@typescript-eslint/parser": "^2.5.0",
->>>>>>> 530e2331
     "babel-eslint": "^10.0.3",
     "babel-polyfill": "^6.26.0",
     "concurrently": "^4.1.2",
     "eslint": "^6.5.1",
-<<<<<<< HEAD
     "eslint-config-prettier": "^6.4.0",
-    "eslint-plugin-jest": "^22.19.0",
+    "eslint-plugin-jest": "^22.20.0",
     "eslint-plugin-prettier": "^3.1.1",
-=======
-    "eslint-plugin-jest": "^22.20.0",
->>>>>>> 530e2331
     "express": "^4.17.1",
     "husky": "^3.0.9",
     "jest": "^24.9.0",
