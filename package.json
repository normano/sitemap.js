{
  "name": "sitemap",
  "version": "3.2.2",
  "description": "Sitemap-generating framework",
  "keywords": [
    "sitemap",
    "sitemap.xml"
  ],
  "homepage": "https://github.com/ekalinin/sitemap.js#readme",
  "bugs": {
    "url": "https://github.com/ekalinin/sitemap.js/issues"
  },
  "repository": {
    "type": "git",
    "url": "git://github.com/ekalinin/sitemap.js.git"
  },
  "license": "MIT",
  "author": "Eugene Kalinin <e.v.kalinin@gmail.com>",
  "main": "dist/index.js",
  "types": "dist/index.d.ts",
  "bin": "./dist/cli.js",
  "directories": {
    "lib": "lib",
    "test": "tests"
  },
  "scripts": {
    "prepublishOnly": "sort-package-json && npm run test",
    "test": "tsc && jest && npm run test:schema",
    "test-perf": "node ./tests/perf.js",
    "test:schema": "node tests/alltags.js | xmllint --schema tests/all.xsd --noout -",
    "test:typecheck": "tsc"
  },
  "husky": {
    "hooks": {
      "pre-commit": "sort-package-json",
      "pre-push": "npm test"
    }
  },
  "eslintConfig": {
    "env": {
      "es6": true,
      "jasmine": true,
      "jest": true,
      "node": true
    },
    "extends": [
      "eslint:recommended",
      "plugin:@typescript-eslint/recommended"
    ],
    "parser": "@typescript-eslint/parser",
    "parserOptions": {
      "ecmaVersion": 6,
      "sourceType": "module"
    },
    "rules": {
      "no-case-declarations": 0,
      "no-console": 0,
      "no-unused-vars": 0,
      "react/prop-types": 0,
      "indent": "off",
      "no-dupe-class-members": "off",
      "@typescript-eslint/indent": [
        "error",
        2
      ],
      "@typescript-eslint/no-parameter-properties": "off",
      "@typescript-eslint/no-unused-vars": [
        "error",
        {
          "args": "none"
        }
      ],
      "@typescript-eslint/explicit-member-accessibility": "off",
      "@typescript-eslint/interface-name-prefix": "always"
    }
  },
  "jest": {
    "collectCoverage": true,
    "collectCoverageFrom": [
      "lib/**/*.ts",
      "!lib/**/*.d.ts",
      "!node_modules/"
    ],
    "coverageThreshold": {
      "global": {
        "branches": 80,
        "functions": 90,
        "lines": 90,
        "statements": 90
      }
    }
  },
  "dependencies": {
<<<<<<< HEAD
    "arg": "^4.1.0",
    "lodash.chunk": "^4.2.0",
    "lodash.padstart": "^4.6.1",
    "whatwg-url": "^7.0.0",
=======
>>>>>>> 250db0d2
    "xmlbuilder": "^13.0.0"
  },
  "devDependencies": {
    "@babel/core": "^7.4.4",
    "@babel/plugin-proposal-class-properties": "^7.4.4",
    "@babel/plugin-transform-typescript": "^7.4.5",
    "@babel/preset-env": "^7.4.4",
    "@babel/preset-typescript": "^7.3.3",
    "@types/jest": "^24.0.12",
    "@types/node": "^12.0.2",
    "@typescript-eslint/eslint-plugin": "^1.9.0",
    "@typescript-eslint/parser": "^1.9.0",
    "babel-eslint": "^10.0.1",
    "babel-polyfill": "^6.26.0",
    "eslint": "^5.0.0",
    "husky": "^3.0.0",
    "jasmine": "^3.4.0",
    "jest": "^24.8.0",
    "sort-package-json": "^1.22.1",
    "source-map": "~0.7.3",
    "stats-lite": "^2.2.0",
    "typescript": "^3.4.5"
  },
  "engines": {
    "node": ">=8.9.0",
    "npm": ">=5.6.0"
  },
  "License": "MIT"
}<|MERGE_RESOLUTION|>--- conflicted
+++ resolved
@@ -91,13 +91,7 @@
     }
   },
   "dependencies": {
-<<<<<<< HEAD
     "arg": "^4.1.0",
-    "lodash.chunk": "^4.2.0",
-    "lodash.padstart": "^4.6.1",
-    "whatwg-url": "^7.0.0",
-=======
->>>>>>> 250db0d2
     "xmlbuilder": "^13.0.0"
   },
   "devDependencies": {
