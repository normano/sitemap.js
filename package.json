--- conflicted
+++ resolved
@@ -23,8 +23,6 @@
     "npm": "^4.0.0",
     "node": ">=6.0.0"
   },
-<<<<<<< HEAD
-=======
   "standard": {
     "env": {
       "jasmine": true,
@@ -32,7 +30,6 @@
     }
   },
   "license": "MIT",
->>>>>>> 8b0930ff
   "main": "index",
   "scripts": {
     "test": "istanbul cover --include-all-sources jasmine tests/sitemap.test.js",
